--- conflicted
+++ resolved
@@ -93,13 +93,9 @@
                 targetInstance.isDefined = 1
 
                 //Display msg to default output if target instance is empty
-<<<<<<< HEAD
-                if (targetInstance.isEmpty) {
+                if (targetInstance.isEmpty && isVerbose) {
                     print "Warning: Following target is empty: ", targetInstance.name
                 }
-=======
-                if (targetInstance.isEmpty && isVerbose) print "Warning: Following target is empty: ", targetInstance.name
->>>>>>> 9d4f61bd
             }            
         }
         tFile.close()
