/**
 * @file RNGSetting.hoc
 * @brief To help with transitioning RNG behavior, this will contain setting/flags.
 * @author king
 * @date 2017-03-08
 * @remark Copyright © BBP/EPFL 2005-2017; All rights reserved. Do not distribute without further notice.
 */

rngMode = 0  // corresponds to COMPATIBILITY defined below
ionchannelSeed = 0
synapseSeed = 0
stimulusSeed = 0
minisSeed = 0
globalSeed = 0

begintemplate RNGSettings

public init, interpret, getRNGMode, getIonChannelSeed, getSynapseSeed, getStimulusSeed, getMinisSeed, getGlobalSeed
public COMPATIBILITY, RANDOM123, UPMCELLRAN4

external rngMode, ionchannelSeed, synapseSeed, stimulusSeed, minisSeed, globalSeed, simConfig

proc init() {
    // consts for random number handling
    COMPATIBILITY = 0
    RANDOM123 = 1
    UPMCELLRAN4 = 2
}

/**
 * Given the Run block from a BlueConfig, check if there are special flags governing rng behavior
 *
 * $o1 ParsedRun from a BlueConfig (type is Map)
 */
proc interpret() { localobj runInfo, pc, rng
    strdef rngModeField
    runInfo = $o1

<<<<<<< HEAD
    rngMode = RANDOM123
    pc = new ParallelContext()

    if( simConfig.coreNeuronUsed() ) {
        if( pc.id() == 0 ) {
            print "CoreNEURON requires Random123 generator, setting RNGMode = Random123"
        }
        rngMode = RANDOM123
    } else if( runInfo.exists( "RNGMode" ) ) {
=======
    rngMode = COMPATIBILITY
    if( runInfo.exists( "RNGMode" ) ) {
>>>>>>> bf465824
        rngModeField = runInfo.get( "RNGMode" ).s
        if( strcmp( rngModeField, "Compatibility" ) == 0 ) {
            rngMode = COMPATIBILITY
        } else if( strcmp( rngModeField, "UpdatedMCell" ) == 0 ) {
            rngMode = UPMCELLRAN4
        } else if( strcmp( rngModeField, "Random123" ) == 0 ) {
            rngMode = RANDOM123
        } else {
            if( pc.id() == 0 ) {
                print "Invalid RNGMode '", rngModeField, "'; use Compatibility, UpdatedMCell, or Random123.  Terminating"
            }
            pc.barrier()
            quit()
        }
    }

    if( runInfo.exists("BaseSeed") ) {
        globalSeed = runInfo.valueOf( "BaseSeed" )

        // random123 can set the global index now
        if( rngMode == RANDOM123 ) {
            rng = new Random()
            rng.Random123_globalindex( globalSeed )
        }
    }

    // don't search for indicidual seeds if we are in compatibility mode
    if( rngMode == COMPATIBILITY ) {
        return
    }

    if( runInfo.exists("IonChannelSeed") ) {
        ionchannelSeed = runInfo.valueOf( "IonChannelSeed" )
    }
    if( runInfo.exists("StimulusSeed") ) {
        stimulusSeed = runInfo.valueOf( "StimulusSeed" )
    }
    if( runInfo.exists("MinisSeed") ) {
        minisSeed = runInfo.valueOf( "MinisSeed" )
    }
    if( runInfo.exists("SynapseSeed") ) {
        synapseSeed = runInfo.valueOf( "SynapseSeed" )
    }
}

func getRNGMode() {
    return rngMode
}

func getIonChannelSeed() {
    return ionchannelSeed
}

func getStimulusSeed() {
    return stimulusSeed
}

func getMinisSeed() {
    return minisSeed
}

func getSynapseSeed() {
    return synapseSeed
}

func getGlobalSeed() {
    return globalSeed
}

endtemplate RNGSettings



///////////////////////////////////////////////////////////////////////
///
///  These are legacy functions to keep compaltibility
///
///////////////////////////////////////////////////////////////////////

/*!
 * In place of using a CCell's re_init_rng function, we will check for cells that define the re_init_rng function,
 * but then setRNG using global seed as well
 *
 * @param $o1 CCell which is to be checked for setRNG
 */
func rngForStochKvInit() {  local channelID, hasStochKv  localobj CCell, rng, rngInfo, rngList
    CCell = $o1
    //print "Replace rng for stochKv in gid ", CCell.CellRef.gid

    // quick check to verify this object contains StochKv
    hasStochKv = 0
    CCell.CellRef.soma {
        if( ismembrane( "StochKv" ) ) {
            hasStochKv = 1
        }
    }

    if( !hasStochKv ) {
        return
    }

    rngList = new List()

    channelID = 0
    forsec CCell.CellRef.somatic {
        for (x, 0) {
            setdata_StochKv(x)
            rng = new Random()
            rng.MCellRan4( channelID*10000+100, globalSeed + ionchannelSeed + CCell.CellRef.gid*10000+250+1 )
            channelID = channelID + 1
            rng.uniform(0,1)
            setRNG_StochKv(rng)
            rngList.append(rng)
        }
    }
    forsec CCell.CellRef.basal {
        for (x, 0) {
            setdata_StochKv(x)
            rng = new Random()
            rng.MCellRan4( channelID*10000+100, globalSeed + ionchannelSeed + CCell.CellRef.gid*10000+250+1 )
            channelID = channelID + 1
            rng.uniform(0,1)
            setRNG_StochKv(rng)
            rngList.append(rng)
        }
    }
    forsec CCell.CellRef.apical {
        for (x, 0) {
            setdata_StochKv(x)
            rng = new Random()
            rng.MCellRan4( channelID*10000+100, globalSeed + ionchannelSeed + CCell.CellRef.gid*10000+250+1 )
            channelID = channelID + 1
            rng.uniform(0,1)
            setRNG_StochKv(rng)
            rngList.append(rng)
        }
    }

    return rngList
}

//-----------------------------------------------------------------------------------------------

/*!
 * In place of using a CCell's re_init_rng function, we will check for cells that define the re_init_rng function,
 * but then setRNG using random123
 *
 * @param $o1 CCell which is to be checked for setRNG
 */
proc rng123ForStochKvInit() {  local channelID, hasStochKv  localobj CCell
    CCell = $o1
    //print "Replace rng for stochKv in gid ", CCell.CellRef.gid

    // quick check to verify this object contains StochKv
    hasStochKv = 0
    CCell.CellRef.soma {
        if( ismembrane( "StochKv" ) ) {
            hasStochKv = 1
        }
    }

    if( !hasStochKv ) {
        return
    }

    channelID = 0
    forsec CCell.CellRef.somatic {
        for (x, 0) {
            setdata_StochKv(x)
            setRNG_StochKv(ionchannelSeed, channelID, CCell.CellRef.gid + 1)
            channelID = channelID + 1
        }
    }
    forsec CCell.CellRef.basal {
        for (x, 0) {
            setdata_StochKv(x)
            setRNG_StochKv(ionchannelSeed, channelID, CCell.CellRef.gid + 1)
            channelID = channelID + 1
        }
    }
    forsec CCell.CellRef.apical {
        for (x, 0) {
            setdata_StochKv(x)
            setRNG_StochKv(ionchannelSeed, channelID, CCell.CellRef.gid + 1)
            channelID = channelID + 1
        }
    }
}
<|MERGE_RESOLUTION|>--- conflicted
+++ resolved
@@ -36,7 +36,6 @@
     strdef rngModeField
     runInfo = $o1
 
-<<<<<<< HEAD
     rngMode = RANDOM123
     pc = new ParallelContext()
 
@@ -46,10 +45,6 @@
         }
         rngMode = RANDOM123
     } else if( runInfo.exists( "RNGMode" ) ) {
-=======
-    rngMode = COMPATIBILITY
-    if( runInfo.exists( "RNGMode" ) ) {
->>>>>>> bf465824
         rngModeField = runInfo.get( "RNGMode" ).s
         if( strcmp( rngModeField, "Compatibility" ) == 0 ) {
             rngMode = COMPATIBILITY
