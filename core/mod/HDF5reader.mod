COMMENT
/**
 * @file HDF5reader.mod
 * @brief 
 * @author king
 * @date 2009-10-23
 * @remark Copyright © BBP/EPFL 2005-2011; All rights reserved. Do not distribute without further notice.
 */
ENDCOMMENT

COMMENT
This is intended to serve two purposes.  One as a general purpose reader for HDF5 files with a basic set of
accessor functions.  In addition, it will have special handling for our synapse data files such that they can be handled
more efficiently in a  massively parallel manner.  I feel inclined to spin this functionality out into a c++ class where
I can access more advanced coding structures, especially STL.
ENDCOMMENT

NEURON {
    ARTIFICIAL_CELL HDF5Reader
    POINTER ptr
}

PARAMETER {
}

ASSIGNED {
        ptr
}

INITIAL {
    closeFile()
}

NET_RECEIVE(w) {
}

VERBATIM
#ifndef DISABLE_HDF5

#undef ptr
#define H5_USE_16_API 1
#include "hdf5.h"
#include "mpi.h"
#include <stdlib.h>

/// NEURON utility functions we want to use
extern double* hoc_pgetarg(int iarg);
extern double* getarg(int iarg);
extern char* gargstr(int iarg);
extern int hoc_is_str_arg(int iarg);
extern int nrnmpi_numprocs;
extern int nrnmpi_myid;
extern int ifarg(int iarg);
extern double chkarg(int iarg, double low, double high);
extern double* vector_vec(void* vv);
extern int vector_capacity(void* vv);
extern void* vector_arg(int);
<<<<<<< HEAD
//extern void* vector_resize();
=======
>>>>>>> 650e3189

/**
 * During synapse loading initialization, the h5 files with synapse data are catalogged
 * such that each cpu looks at a subset of what's available and gets ready to report to
 * other cpus where to find postsynaptic cells
 */
struct SynapseCatalog
{
    /// The base filename for synapse data.  The fileID is applied as a suffix (%s.%d)
    char* rootName;

    /// If possible, we should use the merge script generated by circuit building to find the gid->file id mapping
    FILE *directFile;
    
    /// When working with multiple files, track the id of the active file open
    int fileID;
    
    /// The number of files this cpu has catalogged
    int nFiles;
    
    /// The IDs for the files this cpu has catalogged
    int *fileIDs;
    
    /// For each file, the number of gids catalogged
    int *availablegidCount;
    
    /// For each file, an array of the gids catalogged
    int **availablegids;
    
    /// The index of the gid being handled in the catalog
    int gidIndex;
};

typedef struct SynapseCatalog SynapseCatalog;

/**
 * After loading, the cpus will exchange requests for info about which files contain synapse
 * data for their local gids.  This is used to store the received info provided those gids receive
 */
struct ConfirmedCells
{
    /// The number of files and gids that are confirmed as loadable for this cpu
    int count;
    
    /// The gids that can be loaded by this cpu
    int *gids;
    
    /// The files to be opened for this cpu's gids
    int *fileIDs;
};

typedef struct ConfirmedCells ConfirmedCells;

/**
 * Hold persistent HDF5 data such as file handle and info about latest dataset loaded
 */
struct Info {
    
    /// data members for general HDF5 usage
    hid_t file_;
    float * datamatrix_;
    char name_group[256];
    hsize_t rowsize_;
    hsize_t columnsize_;
    
    /// Sometimes we want to silence certain warnings
    int verboseLevel;
    
    /// Used to catalog contents of some h5 files tracked by this cpu
    SynapseCatalog synapseCatalog;
    
    /// Receive info on which files contain data for gids local to this cpu
    ConfirmedCells confirmedCells;
};

typedef struct Info Info;

///Utility macro to make the NEURON pointer accessible for reading and writing (seems like we have more levels of indirection than necessary - JGK)
#define INFOCAST Info** ip = (Info**)(&(_p_ptr))

#define dp double*

/**
 * Utility function to ensure that all members of an Info struct are initialized.
 */
void initInfo( Info *info )
{
    // These fields are used when data is being accessed from a dataset
    info->file_ = -1;
    info->datamatrix_ = NULL;
    info->name_group[0] = '\0';
    info->rowsize_ = 0;
    info->columnsize_ = 0;
    
    info->verboseLevel = 1;
    
    // These fields are used exclusively for catalogging which h5 files contain which postsynaptic gids
    info->synapseCatalog.rootName = NULL;
    info->synapseCatalog.directFile = NULL;
    info->synapseCatalog.fileID = -1;
    info->synapseCatalog.fileIDs = NULL;
    info->synapseCatalog.nFiles = 0;
    info->synapseCatalog.availablegidCount = NULL;
    info->synapseCatalog.availablegids = NULL;
    info->synapseCatalog.gidIndex = 0;
    info->confirmedCells.count = 0;
    info->confirmedCells.gids = NULL;
    info->confirmedCells.fileIDs = NULL;
}



/**
 * Use to sort gids for look up during call of readDirectMapping func
 */
int gidcompare( const void *a, const void *b ) {
    return ( *(double*)a - *(double*)b );
}



/**
 * Use to confirm a gid is present on local cpu to help readDirectMapping func.  use binary search on sorted gidList
 */
int gidexists( double searchgid, int ngids, double *gidList ) {
    int first = 0;
    int last = ngids-1;
    int middle = (first+last)/2;

    while( first <= last ) {
        if( gidList[middle] < searchgid ) {
            first = middle + 1;
        } else if( gidList[middle] == searchgid ) {
            return 1;
        } else {
            last = middle - 1;
        }

        middle = (first+last)/2;
    }

    return 0;
}


/**
 * Use Circuit Builder output script to know which files hold this cpu's gid synapse data.  Should be
 * short term solution until better loading method is available.
 */
void readDirectMapping( Info *info, int ngids, double *gidList ) {
    
    // gidList might already be sorted, but I don't want to make that assumption.  I also shouldn't alter it, so make a copy
    double *tmpList = (double*) malloc( ngids * sizeof(double) );
    memcpy( tmpList, gidList, ngids*sizeof(double) );
    qsort( tmpList, ngids, sizeof(double), gidcompare );

    // prepare confirmed info
    info->confirmedCells.count = ngids;
    info->confirmedCells.gids = (int*) malloc(ngids*sizeof(int));
    info->confirmedCells.fileIDs = (int*) malloc(ngids*sizeof(int));

    // read file data
    FILE *fin = info->synapseCatalog.directFile;
    info->synapseCatalog.directFile = NULL;

    // read line by line.  care about lines with given substrings
    // e.g. $CMD -i $H5.7950 -o $H5 -s /a216759 -d /a216759 -f $F

    char line[1024];
    char *res = fgets( line, 1024, fin );
    int gid = -1;
    int gidIndex = 0;
    while( res != NULL ) {
        if( strncmp( line, "$CMD", 4 ) == 0 ) {
            char *gidloc = strstr( line, "/a" );
            if( gidloc != NULL ) {
                gid = atoi(&gidloc[2]);
            }
            if( gidexists( (double) gid, ngids, tmpList ) ) {
                int fileID = atoi(&line[12]);
                info->confirmedCells.gids[gidIndex] = gid;
                info->confirmedCells.fileIDs[gidIndex] = fileID;
                gidIndex++;
            }
        }
        
        res = fgets( line, 1024, fin );
    }

    fclose( fin );
    free(tmpList);
}



/**
 * Callback function for H5Giterate - if the dataset opened corresponds to a gid, it is catalogged so the
 * local cpu can inform other cpus the whereabouts of that gid
 *
 * @param loc_id hdf5 handle to the open file
 * @param name name of the dataset to be accessed during this iteration step
 * @param opdata not used since we have global Info object
 */
herr_t loadShareData( hid_t loc_id, const char *name, void *opdata )
{
    INFOCAST;
    Info* info = *ip;
    assert( info->file_ >= 0 );
    
    //fprintf( stderr, "open dataset %s\n", name );
    
    //make sure we are using a dataset that corresponds to a gid
    int gid = atoi( name+1 );
    char rebuild[32];
    snprintf( rebuild, 32, "a%d", gid );
    if( strcmp( rebuild, name ) != 0 ) {
        //non-synapse dataset, but not an error (could just be the version info)
        //fprintf( stderr, "ignore non-gid dataset\n" );
        return 0;
    }
    
    // we have confirmed that this dataset corresponds to a gid.  The active file should make it part of its data
    int fileIndex = info->synapseCatalog.nFiles-1;
    info->synapseCatalog.availablegids[ fileIndex ][ info->synapseCatalog.gidIndex++ ] = gid;
    
    return 1;
}



/**
 * Open an HDF5 file for reading.  In the event of synapse data, the datasets of the file may be iterated in order to
 * build a catalog of available gids and their file locations.
 *
 * @param info Structure that manages hdf5 info 
 * @param filename File to open
 * @param fileID Integer to identify this file (attached as suffix to filename)
 * @param nNodesPerFile 0: open file, but don't load data; 1: open file for catalogging; N: read portion of file for catalogging
 * @param startRank used to help calculate data range to load when file subportion is loaded
 * @param myRank used to help calculate data range to load when file subportion is loaded
 */
int openFile( Info* info, const char *filename, int fileID, int nRanksPerFile, int startRank, int myRank )
{
    if( info->file_ != -1 ) {
        H5Fclose(info->file_);
    }
    
    char nameoffile[512];
    //fprintf( stderr, "arg check: %s %d %d %d\n", filename, nRanksPerFile, startRank, myRank );
    if( fileID != -1 ) {
        snprintf( nameoffile, 512, "%s.%d", filename, fileID );
    } else {
        strncpy( nameoffile, filename, 512 );
    }
    
    info->file_ = H5Fopen( nameoffile, H5F_ACC_RDONLY, H5P_DEFAULT );
    info->name_group[0]='\0';
    if( info->file_ < 0 ) {
        info->file_ = -1;
        printf( "ERROR: Failed to open synapse file: %s\n", nameoffile );
        return -1;
    }
    
    if( nRanksPerFile == 0 ) {
        // don't need to load data yet, so we return
        return 0;
    }
    
    // will catalog synapse data
    info->synapseCatalog.fileID = fileID;
    
    int nDatasetsToImport=0, startIndex=0;
    hsize_t nObjects;
    H5Gget_num_objs( info->file_, &nObjects );
    
    if( nRanksPerFile == 1 ) {
        nDatasetsToImport = (int) nObjects;
    }
    else {
        // need to determine which indices to read
        nDatasetsToImport = (int) nObjects / nRanksPerFile;
        if( nObjects%nRanksPerFile != 0 )
            nDatasetsToImport++;
        
        startIndex = (myRank-startRank)*nDatasetsToImport;
        if( startIndex + nDatasetsToImport > (int) nObjects ) {
            nDatasetsToImport = (int) nObjects - startIndex;
            if( nDatasetsToImport <= 0 ) {
                //fprintf( stderr, "No need to import any data on rank %d since all %d are claimed\n", myRank, (int) nObjects );
                return 0;
            }
        }
    }
    
    int nFiles = ++info->synapseCatalog.nFiles;
    info->synapseCatalog.fileIDs = (int*) realloc ( info->synapseCatalog.fileIDs, sizeof(int)*nFiles );
    info->synapseCatalog.fileIDs[nFiles-1] = fileID;
    info->synapseCatalog.availablegidCount = (int*) realloc ( info->synapseCatalog.availablegidCount, sizeof(int)*nFiles );
    info->synapseCatalog.availablegids = (int**) realloc ( info->synapseCatalog.availablegids, sizeof(int*)*nFiles );
    
    info->synapseCatalog.availablegidCount[nFiles-1] = nDatasetsToImport;
    info->synapseCatalog.availablegids[nFiles-1] = (int*) calloc ( nDatasetsToImport, sizeof(int) );
    info->synapseCatalog.gidIndex=0;
    
    //fprintf( stderr, "load datasets %d through %d (max %d)\n", startIndex, startIndex+nDatasetsToImport, (int) nObjects );
    
    int i, verify=startIndex, result;
    for( i=startIndex; i<startIndex+nDatasetsToImport && i<nObjects; i++ ) {
        assert( verify == i );
        result = H5Giterate( info->file_, "/", &verify, loadShareData, NULL );
        if( result != 1 )
            continue;
    }
            
    return 0;
}



/**
 * Given the name of a dataset, load it from the current hdf5 file into the matrix pointer
 *
 * @param info Structure that manages hdf5 info, its datamatrix_ variable is populated with hdf5 data on success
 * @param name The name of the dataset to access and load in the hdf5 file
 */
int loadDataMatrix( Info *info, char* name )
{
    int isCurrentlyLoaded = strncmp( info->name_group, name, 256 ) == 0;
    if( isCurrentlyLoaded )
        return 0;
    
    hsize_t dims[2] = {0}, offset[2] = {0};
    hid_t dataset_id, dataspace;
    dataset_id = H5Dopen(info->file_, name);
    if( dataset_id < 0)
    {
        printf("Error accessing to dataset %s in synapse file\n", name);
        return -1;
    }
    
    strncpy(info->name_group, name, 256);
    
    dataspace = H5Dget_space(dataset_id);
    
    int dimensions = H5Sget_simple_extent_ndims(dataspace);
    //printf("Dimensions:%d\n",dimensions);
    H5Sget_simple_extent_dims(dataspace,dims,NULL);
    //printf("Accessing to %s , nrow:%lu,ncolumns:%lu\n",info->name_group,(unsigned long)dims[0],(unsigned long)dims[1]);
    info->rowsize_ = (unsigned long)dims[0];
    if( dimensions > 1 )
        info->columnsize_ = dims[1];
    else
        info->columnsize_ = 1;
    //printf("\n Size of data is row= [%d], Col = [%lu]\n", dims[0], (unsigned long)dims[1]);
    if(info->datamatrix_ != NULL)
    {
        //printf("Freeeing memory \n ");
        free(info->datamatrix_);
    }
    info->datamatrix_ = (float *) malloc(sizeof(float) *(info->rowsize_*info->columnsize_)); 
    //info->datamatrix_ = (float *) hoc_Emalloc(sizeof(float) *(info->rowsize_*info->columnsize_)); hoc_malchk();
    // Last line fails, corrupt memory of argument 1 and  probably more
    H5Sselect_hyperslab(dataspace, H5S_SELECT_SET, offset, NULL, dims, NULL);
    hid_t dataspacetogetdata=H5Screate_simple(dimensions,dims,NULL);
    H5Dread(dataset_id,H5T_NATIVE_FLOAT,dataspacetogetdata,H5S_ALL,H5P_DEFAULT,info->datamatrix_);
    H5Sclose(dataspace);
    H5Sclose(dataspacetogetdata);
    H5Dclose(dataset_id);
    //printf("Working , accessed %s , on argstr1 %s\n",info->name_group,gargstr(1));
    return 0;
}

#endif
ENDVERBATIM



CONSTRUCTOR { : double - loc of point process ??? ,string filename
VERBATIM {
#ifndef DISABLE_HDF5
    char nameoffile[512];
    int nFiles = 1;
    
    if( ifarg(2) ) {
        nFiles = *getarg(2);
    }
        
    if(ifarg(1) && hoc_is_str_arg(1)) {
        INFOCAST;
        Info* info = 0;
        
        strncpy(nameoffile, gargstr(1),512);
        info = (Info*) hoc_Emalloc(sizeof(Info)); hoc_malchk();
        initInfo( info );
        
        if( ifarg(3) ) {
            info->verboseLevel = *getarg(3);
        }
        
        *ip = info;
        
        if( nFiles == 1 ) {
            // normal case - open a file and be ready to load data as needed
            openFile( info, nameoffile, -1, 0, 0, 0 );
        }
        else
        {
            // Each cpu is reponsible for a portion of the data
            info->synapseCatalog.rootName = strdup( nameoffile );
            
            int mpi_size, mpi_rank;
            MPI_Comm_size( MPI_COMM_WORLD, &mpi_size );
            MPI_Comm_rank( MPI_COMM_WORLD, &mpi_rank );
            
            //fprintf( stderr, "%d vs %d\n", mpi_size, nFiles );
            // attempt to use the merge script to catalog files.  Only if it is not found should we then go to the
            // individual files and iterate the datasets
            int plength = strlen(nameoffile);
            char *nrnPath = (char*) malloc( plength + 128 );
            strncpy( nrnPath, nameoffile, plength+1 );
            char *term = strrchr( nrnPath, '/' ); *term = 0;

            // rem: recent circuit building has changed the name of the merge script.  Hopefully it will not change again.  But anyways
            // we might replace this whole mod file with a completely better method in the future.
            strcat( nrnPath, "/mergeAllH5.sh" );
            FILE *fin = fopen( nrnPath, "r" );
            if( !fin ) {
                // try the other name
                *term = 0;
                strcat( nrnPath, "/merge_nrn_positions.sh" );
                fin = fopen( nrnPath, "r" );
            }
            free(nrnPath);
            if( fin ) {
                info->synapseCatalog.directFile = fin;
                return;
            }
            
            // need to determine if I open multiple files per cpu or multiple cpus share a file
            if( mpi_size > nFiles ) { // multiple cpus per file
                int nRanksPerFile = (int) mpi_size / nFiles;
                if( mpi_size % nFiles != 0 )
                    nRanksPerFile++;
                    
                //fprintf( stderr, "nRanksPerFile %d = %d/%d\n", nRanksPerFile, mpi_size, nFiles );
                
                if( nRanksPerFile * nFiles > mpi_size ) { // no files left for this rank
                    info->file_ = -1;
                    return;
                }
                
                int fileIndex = (int) mpi_rank / nRanksPerFile;  //this should be truncated
                int startRank = fileIndex * nRanksPerFile;
                
                //sprintf( nameoffile, "%s.%d", gargstr(1), fileIndex );
                //fprintf( stderr, "I should open file %s\n", nameoffile );
                
                openFile( info, nameoffile, fileIndex, nRanksPerFile, startRank, mpi_rank );
                
            } else {
                // one or more files per cpu - any file opened should load all the data.
                int nFilesPerRank = nFiles / mpi_size;
                //fprintf( stderr, "nFilesPerRank %d = %d/%d\n", nFilesPerRank, nFiles, mpi_size );
                
                if( nFiles % mpi_size != 0 ) {
                    nFilesPerRank++;
                }
                int startFile = mpi_rank * nFilesPerRank;
                if( startFile+nFilesPerRank > nFiles ) {
                    nFilesPerRank = nFiles-startFile;
                    if( nFilesPerRank <= 0 ) {
                        info->file_ = -1;
                        return;
                    }
                }
                
                int fileIndex=0;
                for( fileIndex=0; fileIndex<nFilesPerRank; fileIndex++ ) {
                    //sprintf( nameoffile, "%s.%d", gargstr(1), startFile+fileIndex );
                    openFile( info, nameoffile, startFile+fileIndex, 1, 0, 0 );
                }
            }
        }
    }
#endif
}
ENDVERBATIM
}



DESTRUCTOR {
VERBATIM { 
#ifndef DISABLE_HDF5
    INFOCAST; Info* info = *ip; 
    if(info->file_>=0)
    {
        //printf("Trying to close\n");
        H5Fclose(info->file_);
        //printf("Close\n");
        info->file_ = -1;
    }
    if(info->datamatrix_ != NULL)
    {
        free(info->datamatrix_);
        info->datamatrix_ = NULL;
    }
#endif
}
ENDVERBATIM
}



FUNCTION redirect() {
VERBATIM {
#ifndef DISABLE_HDF5
    FILE *fout;
    char fname[128];
    
    int mpi_size, mpi_rank;
    //fprintf( stderr, "rank %d\n", getpid() );
    //sleep(20);

    
    // get MPI info
    MPI_Comm_size (MPI_COMM_WORLD, &mpi_size);
    MPI_Comm_rank (MPI_COMM_WORLD, &mpi_rank);  
    
    if( mpi_rank != 0 ) {    
        sprintf( fname, "NodeFiles/%d.%dnode.out", mpi_rank, mpi_size );
        fout = freopen( fname, "w", stdout );
        if( !fout ) {
            fprintf( stderr, "failed to redirect.  Terminating\n" );
            exit(0);
        }
        
        sprintf( fname, "NodeFiles/%d.%dnode.err", mpi_rank, mpi_size );
        fout = freopen( fname, "w", stderr );
        setbuf( fout, NULL );
    }
#endif
}
ENDVERBATIM
}

FUNCTION checkVersion() {
VERBATIM {
#ifndef DISABLE_HDF5
    INFOCAST; 
    Info* info = *ip;
    int mpi_size, mpi_rank;

    // get MPI info
    MPI_Comm_size (MPI_COMM_WORLD, &mpi_size);
    MPI_Comm_rank (MPI_COMM_WORLD, &mpi_rank);  
    
    int versionNumber = 0;
    
    //check version for synapse file; must be version 1 -> only have processor 0 do this to avoid output overload on errors
    if( mpi_rank == 0 )
    {
        hid_t dataset_id = H5Dopen( info->file_, "version" );
        if( dataset_id < 0 ) //no version info - must be version 0
        {
            fprintf( stderr, "Error. Incompatible synapse version file (given version 0 file, require version 1).\n" );
            fprintf( stderr, "Terminating" );
            MPI_Abort( MPI_COMM_WORLD, 27 );
        }
        
        H5Aread( H5Aopen_name( dataset_id, "attr" ), H5T_NATIVE_INT, &versionNumber );
        if( versionNumber != 1 )
        {
            fprintf( stderr, "Error. Incompatible synapse version file (given version %d file, require version 1).\n", versionNumber );
            fprintf( stderr, "Terminating" );
            MPI_Abort( MPI_COMM_WORLD, 28 );
        }
        
        H5Dclose(dataset_id);
    }
    return 0;
#endif
}
ENDVERBATIM
}

FUNCTION loadData() {
VERBATIM { 
#ifndef DISABLE_HDF5
    INFOCAST; 
    Info* info = *ip;
    
    if(info->file_>=0 && ifarg(1) && hoc_is_str_arg(1))
    {
        return loadDataMatrix( info, gargstr(1) );
    }
    else if( ifarg(1) )
    {
        int gid = *getarg(1);
        int gidIndex=0;
        
        for( gidIndex=0; gidIndex<info->confirmedCells.count; gidIndex++ ) {
            if( info->confirmedCells.gids[gidIndex] == gid ) {
                openFile( info, info->synapseCatalog.rootName, info->confirmedCells.fileIDs[gidIndex], 0, 0, 0 );
                
                char cellname[256];
                sprintf( cellname, "a%d", gid );
                
                return loadDataMatrix( info, cellname );
            }
        }
        
        //if we reach here, did not find data
        if( info->verboseLevel > 0 )
            fprintf( stderr, "Warning: failed to find data for gid %d\n", gid );
    }
    
    return 0;
#endif
}
ENDVERBATIM
}



FUNCTION getNoOfColumns(){ : string cellname
VERBATIM { 
#ifndef DISABLE_HDF5
    INFOCAST;
    Info* info = *ip;
    //printf("(Inside number of Col)Number of Col %s\n",gargstr(1));
    if(info->file_>=0 && ifarg(1) && hoc_is_str_arg(1))
    {
        char name[256];
        strncpy(name,gargstr(1),256);
        if(strncmp(info->name_group,name,256) == 0)
        {
            //printf("Returning :%d\n",(int)info->rowsize_);
            int res = (int) info->columnsize_;
            //printf("Res :%d\n",res);
            return res;
        }
        //printf("NumberofCol Error on the name of last loaded data: trying to access:%s loaded:%s\n",name,info->name_group);
        return 0;
    }
    else
    {
        return 0;
    }
#endif
}
ENDVERBATIM
}       



FUNCTION numberofrows() { : string cellname
VERBATIM { 
#ifndef DISABLE_HDF5
    INFOCAST; 
    Info* info = *ip;
    //printf("(Inside number of rows)Number of rows %s\n",gargstr(1));
    if(info->file_>=0 && ifarg(1) && hoc_is_str_arg(1))
    {
        char name[256];
        strncpy(name,gargstr(1),256);
        if(strncmp(info->name_group,name,256) == 0)
        {
            //printf("Returning :%d\n",(int)info->rowsize_);
            int res = (int) info->rowsize_;
            //printf("Res :%d\n",res);
            return res;  
        }
        //printf("Numberofrows Error on the name of last loaded data: trying to access:%s loaded:%s\n",name,info->name_group);
        return 0;
    }
    else
    {
        return 0;
    }
#endif
}
ENDVERBATIM
}



FUNCTION getData() {
VERBATIM { 
#ifndef DISABLE_HDF5
    INFOCAST; 
    Info* info = *ip;
    if(info->file_>=0&& ifarg(1) && hoc_is_str_arg(1) && ifarg(2) && ifarg(3))
    {
        char name[256];
        strncpy(name,gargstr(1),256);
        if(strncmp(info->name_group,name,256) == 0)
        {
            hsize_t row,column;
            row = (hsize_t) *getarg(2);
            column = (hsize_t) *getarg(3);
            if(row<0 || row >=info->rowsize_ || column < 0 || column>=info->columnsize_)
            {
                printf("ERROR: trying to access to a row and column erroneus on %s, size: %d,%d accessing to %d,%d\n ",name,info->rowsize_,info->columnsize_,row,column);
                return 0;
            }
            float res = info->datamatrix_[row*info->columnsize_ + column];
            return res;
        }
        printf("(Getting data)Error on the name of last loaded data: access:%s loaded:%s\n",name,info->name_group);
        return 0;
    }
    else
    {
        //printf("ERROR:Error on number of rows of \n");
        return 0;
    }
#endif
}
ENDVERBATIM
}



FUNCTION getColumnDataRange() {
VERBATIM { 
#ifndef DISABLE_HDF5
    INFOCAST; 
    Info* info = *ip;
    void* pdVec = NULL;
    double* pd  = NULL;
    int i = 0;
    int nStart, nEnd, count;
    if(info->file_>=0&& ifarg(1) && hoc_is_str_arg(1) && ifarg(2) )
    {
        char name[256];
        strncpy(name,gargstr(1),256);
        if(strncmp(info->name_group,name,256) == 0)
        {
            hsize_t column;
            column  = (hsize_t) *getarg(2);
            if(column<0 || column >=info->columnsize_ )
            {
                printf("ERROR: trying to access to a column erroneus on %s, size: %d,%d accessing to column %d\n ",name,info->rowsize_,info->columnsize_,column);
                return 0;
            }
            pdVec = vector_arg(3);
            nStart = (int)*getarg(4);
            nEnd  = (int)*getarg(5);
            vector_resize(pdVec, nEnd-nStart+1);
            pd = vector_vec(pdVec);
            count =0;
            for( i=nStart; i<=nEnd; i++){
                pd[count] = info->datamatrix_[i*info->columnsize_ + column];
                count = count +1;
                //printf("\n Filling [%f]", pd[i]);
            }
            //float res = info->datamatrix_[row*info->columnsize_ + column];
            return 1;
        }
        printf("(Getting data)Error on the name of last loaded data: access:%s loaded:%s\n",name,info->name_group);
        return 0;
    }
    else
    {
        //printf("ERROR:Error on number of rows of \n");
        return 0;
    } 
#endif
}
ENDVERBATIM
}



COMMENT
/**
 * Load all the data from a single column of active dataset into a NEURON Vector object
 *
 * @param dataset name - used to confirm that the active dataset matches what is requested
 * @param column index
 * @param Vector object to fill - resized as needed to hold the available data
 */
ENDCOMMENT
FUNCTION getColumnData() {
VERBATIM { 
#ifndef DISABLE_HDF5
    INFOCAST; 
    Info* info = *ip;
    void* pdVec = NULL;
    double* pd  = NULL;
    int i = 0;
    if(info->file_>=0&& ifarg(1) && hoc_is_str_arg(1) && ifarg(2) )
    {
        char name[256];
        strncpy(name,gargstr(1),256);
        if(strncmp(info->name_group,name,256) == 0)
        {
            hsize_t column;
            column  = (hsize_t) *getarg(2);
            if(column<0 || column >=info->columnsize_ )
            {
                printf("ERROR: trying to access to a column erroneus on %s, size: %d,%d accessing to column %d\n ",name,info->rowsize_,info->columnsize_,column);
                return 0;
            }
            pdVec = vector_arg(3);
            vector_resize(pdVec, (int) info->rowsize_);
            pd = vector_vec(pdVec);
            for( i=0; i<info->rowsize_; i++){
                pd[i] = info->datamatrix_[i*info->columnsize_ + column];
                //printf("\n Filling [%f]", pd[i]);
            }
            //float res = info->datamatrix_[row*info->columnsize_ + column];
            return 1;
        }
        printf("(Getting data)Error on the name of last loaded data: access:%s loaded:%s\n",name,info->name_group);
        return 0;
    }
    else
    {
        //printf("ERROR:Error on number of rows of \n");
        return 0;
    } 
#endif
}
ENDVERBATIM
}



COMMENT
/**
 * Retrieve the value for an attribute of the active dataset.  Expected to contain only one value of double type
 * 
 * @param dataset name
 * @param attribute name
 */
ENDCOMMENT
FUNCTION getAttributeValue() {
VERBATIM
#ifndef DISABLE_HDF5
    INFOCAST; 
    Info* info = *ip;
    if( info->file_ >= 0 && ifarg(1) && hoc_is_str_arg(1) && ifarg(2) && hoc_is_str_arg(2) )
    {
        hid_t dataset_id = H5Dopen( info->file_, gargstr(1) );
        if( dataset_id < 0 )
        {
            fprintf( stderr, "Error: no dataset with name %s available.\n", gargstr(1) );
            return 0;
        }
        
        double soughtValue;
        hid_t attr_id = H5Aopen_name( dataset_id, gargstr(2) );
        if( attr_id < 0 ) {
            fprintf( stderr, "Error: failed to open attribute %s\n", gargstr(2) );
            return 0;
        }
        H5Aread( attr_id, H5T_NATIVE_DOUBLE, &soughtValue );
        H5Dclose(dataset_id);
        
        return soughtValue;
    }
    
    return 0;
#endif
ENDVERBATIM
}



FUNCTION closeFile() {
VERBATIM { 
#ifndef DISABLE_HDF5
    INFOCAST; 
    Info* info = *ip;
    if(info->file_ >=0)
    {
        H5Fclose(info->file_);
        //printf("Close\n");
        info->file_ = -1;
    }
    if(info->datamatrix_ != NULL)
    {
        free(info->datamatrix_);
        info->datamatrix_ = NULL;
    }
#endif
}
ENDVERBATIM
}



COMMENT
/**
 * This function will have each cpu learn from the other cpus which nrn.h5 file contains the data it needs.  It can then load
 * the data as needed using the older functions.  Hopefully this will be better since it avoids loading data that is not needed and then
 * transmitting it across the network.  My concern is that there will still be some contention on the various nrn.h5 files with multiple cpus
 * accessing it at once, but we will see how that unfolds.
 *
 * @param gidvec hoc vector containing list of gids on local cpu
 */
ENDCOMMENT
FUNCTION exchangeSynapseLocations() {
VERBATIM
#ifndef DISABLE_HDF5
    INFOCAST; 
    Info* info = *ip;

    void* vv = vector_arg(1);
    int gidCount = vector_capacity(vv);
    double *gidList = vector_vec(vv);

    if( info->synapseCatalog.directFile != NULL ) {
        // the file generated by circuit building with gid to file id exists, so use that to determine mapping instead
        readDirectMapping( info, gidCount, gidList );
        return 0;
    }
    
    int mpi_size, mpi_rank;
    MPI_Comm_size (MPI_COMM_WORLD, &mpi_size);
    MPI_Comm_rank (MPI_COMM_WORLD, &mpi_rank);
    
    // used to store the number of gids found per cpu
    int *foundCountsAcrossCPUs = (int*) malloc( sizeof(int)*mpi_size );
    int *foundDispls = (int*) malloc( sizeof(int)*mpi_size );
    
    int bufferSize;
    
    // have every cpu allocate a buffer capable of holding the data for the cpu with the most cells
    MPI_Allreduce( &gidCount, &bufferSize, 1, MPI_INT, MPI_MAX, MPI_COMM_WORLD );
    double* gidsRequested = (double*) malloc ( sizeof(double)*bufferSize );
    int* gidsFound = (int*) malloc( sizeof(int)*bufferSize );
    int* fileIDsFound = (int*) malloc( sizeof(int)*bufferSize );
    
    double *tempRequest;  //used to hold the gidsRequested buffer when this cpu is broadcasting its gidList
    
    // each cpu in turn will bcast its local gids.  It should then get back the file indices where the data can be found.
    int activeRank, requestCount;
    for( activeRank=0; activeRank<mpi_size; activeRank++ ) {
        if( activeRank == mpi_rank ) {
            requestCount = gidCount;
            tempRequest = gidsRequested;
            gidsRequested = gidList;
        }
        
        MPI_Bcast( &requestCount, 1, MPI_INT, activeRank, MPI_COMM_WORLD );
        MPI_Bcast( gidsRequested, requestCount, MPI_DOUBLE, activeRank, MPI_COMM_WORLD );
                
        // each cpu will check if the requested gids exist in its list
        int nFiles = 0;
        
        // TODO: linear searches at the moment.  Maybe a more efficient ln(n) search.  Although, I would prefer to implement that
        //  with access to STL or the like data structures.
        int fileIndex, gidIndex, requestIndex;
        for( fileIndex=0; fileIndex < info->synapseCatalog.nFiles; fileIndex++ ) {
            for( gidIndex=0; gidIndex < info->synapseCatalog.availablegidCount[fileIndex]; gidIndex++ ) {
                for( requestIndex=0; requestIndex < requestCount; requestIndex++ ) {
                    if( info->synapseCatalog.availablegids[fileIndex][gidIndex] == gidsRequested[requestIndex] ) {
                        gidsFound[nFiles] = gidsRequested[requestIndex];
                        fileIDsFound[nFiles++] = info->synapseCatalog.fileIDs[fileIndex];
                    }
                }
            }
        }
        
        MPI_Gather( &nFiles, 1, MPI_INT, foundCountsAcrossCPUs, 1, MPI_INT, activeRank, MPI_COMM_WORLD );
        
        if( activeRank == mpi_rank ) {
            info->confirmedCells.count = 0;
            
            int nodeIndex;
            for( nodeIndex=0; nodeIndex<mpi_size; nodeIndex++ ) {
                foundDispls[nodeIndex] = info->confirmedCells.count;
                info->confirmedCells.count += foundCountsAcrossCPUs[nodeIndex];
            }
            info->confirmedCells.gids = (int*) malloc ( sizeof(int)*info->confirmedCells.count );
            info->confirmedCells.fileIDs = (int*) malloc ( sizeof(int)*info->confirmedCells.count );
        }
        
        MPI_Gatherv( gidsFound, nFiles, MPI_INT, info->confirmedCells.gids, foundCountsAcrossCPUs, foundDispls, MPI_INT, activeRank, MPI_COMM_WORLD );
        MPI_Gatherv( fileIDsFound, nFiles, MPI_INT, info->confirmedCells.fileIDs, foundCountsAcrossCPUs, foundDispls, MPI_INT, activeRank, MPI_COMM_WORLD );
        
        // put back the original gid request buffer so as to not destroy this cpu's gidList
        if( activeRank == mpi_rank ) {
            gidsRequested = tempRequest;
        }

    }

    free(gidsRequested);
    free(gidsFound);
    free(fileIDsFound);
    free(foundCountsAcrossCPUs);
    free(foundDispls);
#endif    
ENDVERBATIM
}<|MERGE_RESOLUTION|>--- conflicted
+++ resolved
@@ -55,10 +55,6 @@
 extern double* vector_vec(void* vv);
 extern int vector_capacity(void* vv);
 extern void* vector_arg(int);
-<<<<<<< HEAD
-//extern void* vector_resize();
-=======
->>>>>>> 650e3189
 
 /**
  * During synapse loading initialization, the h5 files with synapse data are catalogged
